/*
 * Copyright (c) 2012, Yujin Robot.
 * All rights reserved.
 *
 * Redistribution and use in source and binary forms, with or without
 * modification, are permitted provided that the following conditions are met:
 *
 *     * Redistributions of source code must retain the above copyright
 *       notice, this list of conditions and the following disclaimer.
 *     * Redistributions in binary form must reproduce the above copyright
 *       notice, this list of conditions and the following disclaimer in the
 *       documentation and/or other materials provided with the distribution.
 *     * Neither the name of Yujin Robot nor the names of its
 *       contributors may be used to endorse or promote products derived from
 *       this software without specific prior written permission.
 *
 * THIS SOFTWARE IS PROVIDED BY THE COPYRIGHT HOLDERS AND CONTRIBUTORS "AS IS"
 * AND ANY EXPRESS OR IMPLIED WARRANTIES, INCLUDING, BUT NOT LIMITED TO, THE
 * IMPLIED WARRANTIES OF MERCHANTABILITY AND FITNESS FOR A PARTICULAR PURPOSE
 * ARE DISCLAIMED. IN NO EVENT SHALL THE COPYRIGHT OWNER OR CONTRIBUTORS BE
 * LIABLE FOR ANY DIRECT, INDIRECT, INCIDENTAL, SPECIAL, EXEMPLARY, OR
 * CONSEQUENTIAL DAMAGES (INCLUDING, BUT NOT LIMITED TO, PROCUREMENT OF
 * SUBSTITUTE GOODS OR SERVICES; LOSS OF USE, DATA, OR PROFITS; OR BUSINESS
 * INTERRUPTION) HOWEVER CAUSED AND ON ANY THEORY OF LIABILITY, WHETHER IN
 * CONTRACT, STRICT LIABILITY, OR TORT (INCLUDING NEGLIGENCE OR OTHERWISE)
 * ARISING IN ANY WAY OUT OF THE USE OF THIS SOFTWARE, EVEN IF ADVISED OF THE
 * POSSIBILITY OF SUCH DAMAGE.
 */
/**
 * @file src/node/slot_callbacks.cpp
 *
 * @brief All the slot callbacks for interrupts from the kobuki driver.
 *
 * @date Apr 10, 2012
 **/

/*****************************************************************************
** Includes
*****************************************************************************/

#include <std_msgs/String.h>
#include <kobuki_comms/VersionInfo.h>
#include <kobuki_driver/packets/gp_input.hpp>
#include "kobuki_node/kobuki_node.hpp"

/*****************************************************************************
 ** Namespaces
 *****************************************************************************/

namespace kobuki
{

void KobukiNode::processStreamData() {
  publishWheelState();
  publishSensorState();
  publishInertia();
}

/*****************************************************************************
** Publish Sensor Stream Workers
*****************************************************************************/

void KobukiNode::publishSensorState()
{
  if ( ros::ok() ) {
    if (sensor_state_publisher.getNumSubscribers() > 0) {
      kobuki_comms::SensorState state;
      CoreSensors::Data data = kobuki.getCoreSensorData();
      state.header.stamp = ros::Time::now();
      state.time_stamp = data.time_stamp; // firmware time stamp
      state.bumper = data.bumper;
      state.wheel_drop = data.wheel_drop;
      state.cliff = data.cliff;
      state.left_encoder = data.left_encoder;
      state.right_encoder = data.right_encoder;
      state.left_pwm = data.left_pwm;
      state.right_pwm = data.right_pwm;
      state.buttons = data.buttons;
      state.charger = data.charger;
      state.battery = data.battery;

      Cliff::Data cliff_data = kobuki.getCliffData();
      state.bottom = cliff_data.bottom;

      Current::Data current_data = kobuki.getCurrentData();
      state.current = current_data.current;

      GpInput::Data gp_input_data = kobuki.getGpInputData();
      state.digital_input = gp_input_data.digital_input;
      for ( unsigned int i = 0; i < gp_input_data.analog_input.size(); ++i ) {
        state.analog_input.push_back(gp_input_data.analog_input[i]);
      }

      sensor_state_publisher.publish(state);
    }
  }
}

void KobukiNode::publishWheelState()
{
  ecl::Pose2D<double> pose_update;
  ecl::linear_algebra::Vector3d pose_update_rates;
  kobuki.updateOdometry(pose_update, pose_update_rates);
  kobuki.getWheelJointStates(joint_states.position[0],joint_states.velocity[0],   // left wheel
                             joint_states.position[1],joint_states.velocity[1] ); // right wheel

  odometry.update(pose_update, pose_update_rates);

  if (ros::ok())
  {
    joint_states.header.stamp = ros::Time::now();
    joint_state_publisher.publish(joint_states);
  }
}

void KobukiNode::publishInertia()
{
  if (ros::ok())
  {
    if (imu_data_publisher.getNumSubscribers() > 0)
    {
      sensor_msgs::Imu msg;
      msg.header.frame_id = "gyro_link";
      msg.header.stamp = ros::Time::now();

      msg.orientation = tf::createQuaternionMsgFromRollPitchYaw(0.0, 0.0, kobuki.getHeading());

      // set a very large covariance on unused dimensions (pitch and roll);
      // set yaw covariance as very low, to make it dominate over the odometry heading
      // 1: fill once, as its always the same;  2: cannot get better estimation?
      msg.orientation_covariance[0] = DBL_MAX;
      msg.orientation_covariance[4] = DBL_MAX;
      msg.orientation_covariance[8] = 0.005;

      // fill angular velocity; we ignore acceleration for now
      msg.angular_velocity.z = kobuki.getAngularVelocity();

      // angular velocity covariance; useless by now, but robot_pose_ekf's
      // roadmap claims that it will compute velocities in the future
      msg.angular_velocity_covariance[0] = DBL_MAX;
      msg.angular_velocity_covariance[4] = DBL_MAX;
      msg.angular_velocity_covariance[8] = 0.005;

      imu_data_publisher.publish(msg);
    }
  }
}


/*****************************************************************************
** Non Default Stream Packets
*****************************************************************************/
/**
 * @brief Publish fw, hw, sw version information.
 *
 * The driver will only gather this data when initialising so it is
 * important that this publisher is latched.
 */
void KobukiNode::publishVersionInfo(const VersionInfo &version_info)
{
  if (ros::ok())
  {
    kobuki_comms::VersionInfo msg;
    msg.firmware = version_info.firmware;
    msg.hardware = version_info.hardware;
    msg.software = version_info.software;
    version_info_publisher.publish(msg);
  }
}

/*****************************************************************************
** Events
*****************************************************************************/

void KobukiNode::publishButtonEvent(const ButtonEvent &event)
{
  if (ros::ok())
  {
    kobuki_comms::ButtonEvent msg;
    switch(event.state) {
      case(ButtonEvent::Pressed) : { msg.state = kobuki_comms::ButtonEvent::PRESSED; break; }
      case(ButtonEvent::Released) : { msg.state = kobuki_comms::ButtonEvent::RELEASED; break; }
      default: break;
    }
    switch(event.button) {
      case(ButtonEvent::F0) : { msg.button = kobuki_comms::ButtonEvent::F0; break; }
      case(ButtonEvent::F1) : { msg.button = kobuki_comms::ButtonEvent::F1; break; }
      case(ButtonEvent::F2) : { msg.button = kobuki_comms::ButtonEvent::F2; break; }
      default: break;
    }
    button_event_publisher.publish(msg);
  }
}

void KobukiNode::publishBumperEvent(const BumperEvent &event)
{
  if (ros::ok())
  {
    kobuki_comms::BumperEvent msg;
    switch(event.state) {
      case(BumperEvent::Pressed) : { msg.state = kobuki_comms::BumperEvent::PRESSED; break; }
      case(BumperEvent::Released) : { msg.state = kobuki_comms::BumperEvent::RELEASED; break; }
      default: break;
    }
    switch(event.bumper) {
      case(BumperEvent::Left) : { msg.bumper = kobuki_comms::BumperEvent::LEFT; break; }
      case(BumperEvent::Center) : { msg.bumper = kobuki_comms::BumperEvent::CENTER; break; }
      case(BumperEvent::Right) : { msg.bumper = kobuki_comms::BumperEvent::RIGHT; break; }
      default: break;
    }
    bumper_event_publisher.publish(msg);
  }
}

<<<<<<< HEAD
void KobukiNode::publishWheelDropEvent(const WheelDropEvent &event)
{
  if (ros::ok())
  {
    kobuki_comms::WheelDropEvent msg;
    switch(event.state) {
      case(WheelDropEvent::Raised) : { msg.state = kobuki_comms::WheelDropEvent::RAISED; break; }
      case(WheelDropEvent::Dropped) : { msg.state = kobuki_comms::WheelDropEvent::DROPPED; break; }
      default: break;
    }
    switch(event.wheel_drop) {
      case(WheelDropEvent::Left) : { msg.wheel = kobuki_comms::WheelDropEvent::LEFT; break; }
      case(WheelDropEvent::Right) : { msg.wheel = kobuki_comms::WheelDropEvent::RIGHT; break; }
      default: break;
    }
    wheel_drop_event_publisher.publish(msg);
  }
}

void KobukiNode::publishCliffEvent(const CliffEvent &event)
{
  if (ros::ok())
  {
    kobuki_comms::CliffEvent msg;
    switch(event.state) {
      case(CliffEvent::Cliff) : { msg.state = kobuki_comms::CliffEvent::CLIFF; break; }
      case(CliffEvent::Floor) : { msg.state = kobuki_comms::CliffEvent::FLOOR; break; }
      default: break;
    }
    switch(event.cliff) {
      case(CliffEvent::Left) : { msg.cliff = kobuki_comms::CliffEvent::LEFT; break; }
      case(CliffEvent::Centre) : { msg.cliff = kobuki_comms::CliffEvent::CENTRE; break; }
      case(CliffEvent::Right) : { msg.cliff = kobuki_comms::CliffEvent::RIGHT; break; }
      default: break;
    }
    cliff_event_publisher.publish(msg);
  }
}

void KobukiNode::publishRawDataCommand(Command::Buffer &buffer)
{
  if ( raw_data_command_publisher.getNumSubscribers() > 0 ) { // do not do string processing if there is no-one listening.
    std::ostringstream ostream;
    Command::Buffer::Formatter format;
    ostream << format(buffer); // convert to an easily readable hex string.
    std_msgs::String s;
    s.data = ostream.str();
    if (ros::ok())
    {
      raw_data_command_publisher.publish(s);
    }
  }
}
=======
void KobukiNode::publishCliffEvent(const CliffEvent &event)
{
  if (ros::ok())
  {
    kobuki_comms::CliffEvent msg;
    switch(event.state) {
      case(CliffEvent::Safe)  : { msg.state = kobuki_comms::CliffEvent::SAFE;  break; }
      case(CliffEvent::Cliff) : { msg.state = kobuki_comms::CliffEvent::CLIFF; break; }
      default: break;
    }
    switch(event.sensor) {
      case(CliffEvent::Left)   : { msg.sensor = kobuki_comms::CliffEvent::LEFT;   break; }
      case(CliffEvent::Center) : { msg.sensor = kobuki_comms::CliffEvent::CENTER; break; }
      case(CliffEvent::Right)  : { msg.sensor = kobuki_comms::CliffEvent::RIGHT;  break; }
      default: break;
    }
    msg.bottom = event.bottom;
    cliff_event_publisher.publish(msg);
  }
}

void KobukiNode::publishWheelEvent(const WheelEvent &event)
{
  if (ros::ok())
  {
    kobuki_comms::WheelDropEvent msg;
    switch(event.state) {
      case(WheelEvent::Dropped) : { msg.state = kobuki_comms::WheelDropEvent::DROPPED; break; }
      case(WheelEvent::Raised)  : { msg.state = kobuki_comms::WheelDropEvent::RAISED;  break; }
      default: break;
    }
    switch(event.wheel) {
      case(WheelEvent::Left)  : { msg.wheel = kobuki_comms::WheelDropEvent::LEFT;  break; }
      case(WheelEvent::Right) : { msg.wheel = kobuki_comms::WheelDropEvent::RIGHT; break; }
      default: break;
    }
    wheel_event_publisher.publish(msg);
  }
}

void KobukiNode::publishInputEvent(const InputEvent &event)
{
  if (ros::ok())
  {
    kobuki_comms::DigitalInputEvent msg;
    for (unsigned int i = 0; i < msg.values.size(); i++)
      msg.values[i] = event.values[i];
    input_event_publisher.publish(msg);
  }
}

>>>>>>> refs/remotes/origin/fuerte

} // namespace kobuki<|MERGE_RESOLUTION|>--- conflicted
+++ resolved
@@ -212,43 +212,54 @@
   }
 }
 
-<<<<<<< HEAD
-void KobukiNode::publishWheelDropEvent(const WheelDropEvent &event)
+void KobukiNode::publishCliffEvent(const CliffEvent &event)
+{
+  if (ros::ok())
+  {
+    kobuki_comms::CliffEvent msg;
+    switch(event.state) {
+      case(CliffEvent::Floor) : { msg.state = kobuki_comms::CliffEvent::FLOOR; break; }
+      case(CliffEvent::Cliff) : { msg.state = kobuki_comms::CliffEvent::CLIFF; break; }
+      default: break;
+    }
+    switch(event.sensor) {
+      case(CliffEvent::Left)   : { msg.sensor = kobuki_comms::CliffEvent::LEFT;   break; }
+      case(CliffEvent::Center) : { msg.sensor = kobuki_comms::CliffEvent::CENTER; break; }
+      case(CliffEvent::Right)  : { msg.sensor = kobuki_comms::CliffEvent::RIGHT;  break; }
+      default: break;
+    }
+    msg.bottom = event.bottom;
+    cliff_event_publisher.publish(msg);
+  }
+}
+
+void KobukiNode::publishWheelEvent(const WheelEvent &event)
 {
   if (ros::ok())
   {
     kobuki_comms::WheelDropEvent msg;
     switch(event.state) {
-      case(WheelDropEvent::Raised) : { msg.state = kobuki_comms::WheelDropEvent::RAISED; break; }
-      case(WheelDropEvent::Dropped) : { msg.state = kobuki_comms::WheelDropEvent::DROPPED; break; }
-      default: break;
-    }
-    switch(event.wheel_drop) {
-      case(WheelDropEvent::Left) : { msg.wheel = kobuki_comms::WheelDropEvent::LEFT; break; }
-      case(WheelDropEvent::Right) : { msg.wheel = kobuki_comms::WheelDropEvent::RIGHT; break; }
-      default: break;
-    }
-    wheel_drop_event_publisher.publish(msg);
-  }
-}
-
-void KobukiNode::publishCliffEvent(const CliffEvent &event)
-{
-  if (ros::ok())
-  {
-    kobuki_comms::CliffEvent msg;
-    switch(event.state) {
-      case(CliffEvent::Cliff) : { msg.state = kobuki_comms::CliffEvent::CLIFF; break; }
-      case(CliffEvent::Floor) : { msg.state = kobuki_comms::CliffEvent::FLOOR; break; }
-      default: break;
-    }
-    switch(event.cliff) {
-      case(CliffEvent::Left) : { msg.cliff = kobuki_comms::CliffEvent::LEFT; break; }
-      case(CliffEvent::Centre) : { msg.cliff = kobuki_comms::CliffEvent::CENTRE; break; }
-      case(CliffEvent::Right) : { msg.cliff = kobuki_comms::CliffEvent::RIGHT; break; }
-      default: break;
-    }
-    cliff_event_publisher.publish(msg);
+      case(WheelEvent::Dropped) : { msg.state = kobuki_comms::WheelDropEvent::DROPPED; break; }
+      case(WheelEvent::Raised)  : { msg.state = kobuki_comms::WheelDropEvent::RAISED;  break; }
+      default: break;
+    }
+    switch(event.wheel) {
+      case(WheelEvent::Left)  : { msg.wheel = kobuki_comms::WheelDropEvent::LEFT;  break; }
+      case(WheelEvent::Right) : { msg.wheel = kobuki_comms::WheelDropEvent::RIGHT; break; }
+      default: break;
+    }
+    wheel_event_publisher.publish(msg);
+  }
+}
+
+void KobukiNode::publishInputEvent(const InputEvent &event)
+{
+  if (ros::ok())
+  {
+    kobuki_comms::DigitalInputEvent msg;
+    for (unsigned int i = 0; i < msg.values.size(); i++)
+      msg.values[i] = event.values[i];
+    input_event_publisher.publish(msg);
   }
 }
 
@@ -266,58 +277,5 @@
     }
   }
 }
-=======
-void KobukiNode::publishCliffEvent(const CliffEvent &event)
-{
-  if (ros::ok())
-  {
-    kobuki_comms::CliffEvent msg;
-    switch(event.state) {
-      case(CliffEvent::Safe)  : { msg.state = kobuki_comms::CliffEvent::SAFE;  break; }
-      case(CliffEvent::Cliff) : { msg.state = kobuki_comms::CliffEvent::CLIFF; break; }
-      default: break;
-    }
-    switch(event.sensor) {
-      case(CliffEvent::Left)   : { msg.sensor = kobuki_comms::CliffEvent::LEFT;   break; }
-      case(CliffEvent::Center) : { msg.sensor = kobuki_comms::CliffEvent::CENTER; break; }
-      case(CliffEvent::Right)  : { msg.sensor = kobuki_comms::CliffEvent::RIGHT;  break; }
-      default: break;
-    }
-    msg.bottom = event.bottom;
-    cliff_event_publisher.publish(msg);
-  }
-}
-
-void KobukiNode::publishWheelEvent(const WheelEvent &event)
-{
-  if (ros::ok())
-  {
-    kobuki_comms::WheelDropEvent msg;
-    switch(event.state) {
-      case(WheelEvent::Dropped) : { msg.state = kobuki_comms::WheelDropEvent::DROPPED; break; }
-      case(WheelEvent::Raised)  : { msg.state = kobuki_comms::WheelDropEvent::RAISED;  break; }
-      default: break;
-    }
-    switch(event.wheel) {
-      case(WheelEvent::Left)  : { msg.wheel = kobuki_comms::WheelDropEvent::LEFT;  break; }
-      case(WheelEvent::Right) : { msg.wheel = kobuki_comms::WheelDropEvent::RIGHT; break; }
-      default: break;
-    }
-    wheel_event_publisher.publish(msg);
-  }
-}
-
-void KobukiNode::publishInputEvent(const InputEvent &event)
-{
-  if (ros::ok())
-  {
-    kobuki_comms::DigitalInputEvent msg;
-    for (unsigned int i = 0; i < msg.values.size(); i++)
-      msg.values[i] = event.values[i];
-    input_event_publisher.publish(msg);
-  }
-}
-
->>>>>>> refs/remotes/origin/fuerte
 
 } // namespace kobuki