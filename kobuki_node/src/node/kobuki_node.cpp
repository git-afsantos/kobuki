/*
 * Copyright (c) 2012, Yujin Robot.
 * All rights reserved.
 *
 * Redistribution and use in source and binary forms, with or without
 * modification, are permitted provided that the following conditions are met:
 *
 *     * Redistributions of source code must retain the above copyright
 *       notice, this list of conditions and the following disclaimer.
 *     * Redistributions in binary form must reproduce the above copyright
 *       notice, this list of conditions and the following disclaimer in the
 *       documentation and/or other materials provided with the distribution.
 *     * Neither the name of Yujin Robot nor the names of its
 *       contributors may be used to endorse or promote products derived from
 *       this software without specific prior written permission.
 *
 * THIS SOFTWARE IS PROVIDED BY THE COPYRIGHT HOLDERS AND CONTRIBUTORS "AS IS"
 * AND ANY EXPRESS OR IMPLIED WARRANTIES, INCLUDING, BUT NOT LIMITED TO, THE
 * IMPLIED WARRANTIES OF MERCHANTABILITY AND FITNESS FOR A PARTICULAR PURPOSE
 * ARE DISCLAIMED. IN NO EVENT SHALL THE COPYRIGHT OWNER OR CONTRIBUTORS BE
 * LIABLE FOR ANY DIRECT, INDIRECT, INCIDENTAL, SPECIAL, EXEMPLARY, OR
 * CONSEQUENTIAL DAMAGES (INCLUDING, BUT NOT LIMITED TO, PROCUREMENT OF
 * SUBSTITUTE GOODS OR SERVICES; LOSS OF USE, DATA, OR PROFITS; OR BUSINESS
 * INTERRUPTION) HOWEVER CAUSED AND ON ANY THEORY OF LIABILITY, WHETHER IN
 * CONTRACT, STRICT LIABILITY, OR TORT (INCLUDING NEGLIGENCE OR OTHERWISE)
 * ARISING IN ANY WAY OUT OF THE USE OF THIS SOFTWARE, EVEN IF ADVISED OF THE
 * POSSIBILITY OF SUCH DAMAGE.
 */
/**
 * @file /kobuki_node/src/node/kobuki_node.cpp
 *
 * @brief Implementation for the ros kobuki node wrapper.
 **/

/*****************************************************************************
 ** Includes
 *****************************************************************************/

#include <float.h>
#include <tf/tf.h>
#include <ecl/streams/string_stream.hpp>
#include <kobuki_comms/VersionInfo.h>
#include "kobuki_node/kobuki_node.hpp"

/*****************************************************************************
 ** Namespaces
 *****************************************************************************/

namespace kobuki
{

/*****************************************************************************
 ** Implementation [KobukiNode]
 *****************************************************************************/

/**
 * @brief Default constructor.
 *
 * Make sure you call the init() method to fully define this node.
 */
KobukiNode::KobukiNode(std::string& node_name) :
    name(node_name),
    slot_version_info(&KobukiNode::publishVersionInfo, *this),
    slot_stream_data(&KobukiNode::processStreamData, *this),
    slot_button_event(&KobukiNode::publishButtonEvent, *this),
    slot_bumper_event(&KobukiNode::publishBumperEvent, *this),
<<<<<<< HEAD
    slot_wheel_drop_event(&KobukiNode::publishWheelDropEvent, *this),
    slot_cliff_event(&KobukiNode::publishCliffEvent, *this),
=======
    slot_cliff_event(&KobukiNode::publishCliffEvent, *this),
    slot_wheel_event(&KobukiNode::publishWheelEvent, *this),
    slot_input_event(&KobukiNode::publishInputEvent, *this),
>>>>>>> refs/remotes/origin/fuerte
    slot_debug(&KobukiNode::rosDebug, *this),
    slot_info(&KobukiNode::rosInfo, *this),
    slot_warn(&KobukiNode::rosWarn, *this),
    slot_error(&KobukiNode::rosError, *this),
    slot_raw_data_command(&KobukiNode::publishRawDataCommand, *this)
{
  joint_states.name.push_back("left_wheel_joint");
  joint_states.name.push_back("right_wheel_joint");
  joint_states.name.push_back("front_wheel_joint"); // front_castor_joint in create tbot
  joint_states.name.push_back("rear_wheel_joint");  // back_castor_joint in create tbot
  joint_states.position.resize(4,0.0);
  joint_states.velocity.resize(4,0.0);
  joint_states.effort.resize(4,0.0);

  updater.setHardwareID("Kobuki");
  updater.add(battery_diagnostics);
  updater.add(watchdog_diagnostics);
  updater.add(bumper_diagnostics);
  updater.add(cliff_diagnostics);
  updater.add(wheel_diagnostics);
  updater.add(motor_diagnostics);
  updater.add(gyro_diagnostics);
  updater.add(dinput_diagnostics);
  updater.add(ainput_diagnostics);
}

/**
 * This will wait some time while kobuki internally closes its threads and destructs
 * itself.
 */
KobukiNode::~KobukiNode()
{
  ROS_INFO_STREAM("Kobuki : waiting for kobuki thread to finish [" << name << "].");
}

bool KobukiNode::init(ros::NodeHandle& nh)
{
  /*********************
   ** Communications
   **********************/
  advertiseTopics(nh);
  subscribeTopics(nh);

  /*********************
   ** Slots
   **********************/
  slot_stream_data.connect(name + std::string("/stream_data"));
  slot_version_info.connect(name + std::string("/version_info"));
  slot_button_event.connect(name + std::string("/button_event"));
  slot_bumper_event.connect(name + std::string("/bumper_event"));
<<<<<<< HEAD
  slot_wheel_drop_event.connect(name + std::string("/wheel_drop_event"));
  slot_cliff_event.connect(name + std::string("/cliff_event"));
=======
  slot_cliff_event.connect(name + std::string("/cliff_event"));
  slot_wheel_event.connect(name + std::string("/wheel_event"));
  slot_input_event.connect(name + std::string("/input_event"));
>>>>>>> refs/remotes/origin/fuerte
  slot_debug.connect(name + std::string("/ros_debug"));
  slot_info.connect(name + std::string("/ros_info"));
  slot_warn.connect(name + std::string("/ros_warn"));
  slot_error.connect(name + std::string("/ros_error"));
  slot_raw_data_command.connect(name + std::string("/raw_data_command"));

  /*********************
   ** Driver Parameters
   **********************/
  Parameters parameters;

  nh.param("battery_capacity", parameters.battery_capacity, Battery::capacity);
  nh.param("battery_low", parameters.battery_low, Battery::low);
  nh.param("battery_dangerous", parameters.battery_dangerous, Battery::dangerous);

  parameters.sigslots_namespace = name; // name is automatically picked up by device_nodelet parent.
  if (!nh.getParam("device_port", parameters.device_port))
  {
    ROS_ERROR_STREAM("Kobuki : no device port given on the parameter server (e.g. /dev/ttyUSB0)[" << name << "].");
    return false;
  }
  if (!nh.getParam("protocol_version", parameters.protocol_version))
  {
    ROS_ERROR_STREAM("Kobuki : no protocol version given on the parameter server ('2.0')[" << name << "].");
    return false;
  }

  /*********************
   ** Validation
   **********************/
  if (!parameters.validate())
  {
    ROS_ERROR_STREAM("Kobuki : parameter configuration failed [" << name << "].");
    ROS_ERROR_STREAM("Kobuki : " << parameters.error_msg << "[" << name << "]");
    return false;
  }
  else
  {
    if ( parameters.simulation ) {
      ROS_INFO("Kobuki : driver going into loopback (simulation) mode.");
    } else {
      ROS_INFO_STREAM("Kobuki : configured for connection on device_port " << parameters.device_port << " [" << name << "].");
      ROS_INFO_STREAM("Kobuki : configured for firmware protocol_version " << parameters.protocol_version << " [" << name << "].");
      ROS_INFO_STREAM("Kobuki : driver running in normal (non-simulation) mode" << " [" << name << "].");
    }
  }

  odometry.init(nh, name);

  /*********************
   ** Driver Init
   **********************/
  try
  {
    kobuki.init(parameters);
    ros::Duration(0.25).sleep(); // wait for some data to come in.
    if ( !kobuki.isAlive() ) {
      ROS_ERROR_STREAM("Kobuki : no data stream, is kobuki turned on?");
      // don't need to return false here - simply turning kobuki on while spin()'ing should resurrect the situation.
    }
    kobuki.enable();
  }
  catch (const ecl::StandardException &e)
  {
    switch (e.flag())
    {
      case (ecl::OpenError):
      {
        ROS_ERROR_STREAM("Kobuki : could not open connection [" << parameters.device_port << "][" << name << "].");
        break;
      }
      case (ecl::NotFoundError):
      {
        ROS_ERROR_STREAM("Kobuki : could not find the device [" << parameters.device_port << "][" << name << "].");
        break;
      }
      default:
      {
        ROS_ERROR_STREAM("Kobuki : initialisation failed [" << name << "].");
        ROS_ERROR_STREAM(e.what());
        break;
      }
    }
    return false;
  }

//  ecl::SigSlotsManager<>::printStatistics();
//  ecl::SigSlotsManager<const std::string&>::printStatistics();
//  ecl::SigSlotsManager<const VersionInfo&>::printStatistics();
//  ecl::SigSlotsManager<const ButtonEvent&>::printStatistics();

  return true;
}

bool KobukiNode::spin()
{
  ros::Rate loop_rate(10); // 100ms - cmd_vel_timeout should be greater than this
  bool timed_out = false; // stops warning spam when vel_cmd flags as timed out more than once in a row

  while (ros::ok())
  {
    if ( (kobuki.isEnabled() == true) && odometry.commandTimeout()) {
      if ( !timed_out ) {
        std_msgs::StringPtr msg;
        //disable(msg);
        kobuki.setBaseControl(0, 0);
        timed_out = true;
        ROS_WARN("Incoming velocity commands not received for more than %.2f seconds -> zero'ing velocity commands", odometry.timeout().toSec());
      }
    } else {
      timed_out = false;
    }

    bool is_alive = kobuki.isAlive();
    if ( watchdog_diagnostics.isAlive() && !is_alive ) {
      ROS_ERROR_STREAM("Kobuki : timed out waiting for the serial data stream [" << name << "].");
    }
    watchdog_diagnostics.update(is_alive);
    battery_diagnostics.update(kobuki.batteryStatus());
    cliff_diagnostics.update(kobuki.getCoreSensorData().cliff, kobuki.getCliffData());
    bumper_diagnostics.update(kobuki.getCoreSensorData().bumper);
    wheel_diagnostics.update(kobuki.getCoreSensorData().wheel_drop);
    motor_diagnostics.update(kobuki.getCurrentData().current);
    gyro_diagnostics.update(kobuki.getInertiaData().angle);
    dinput_diagnostics.update(kobuki.getGpInputData().digital_input);
    ainput_diagnostics.update(kobuki.getGpInputData().analog_input);
    updater.update();
    ros::spinOnce();
    loop_rate.sleep();
  }

  return true;
}

/**
 * Two groups of publishers, one required by turtlebot, the other for
 * kobuki esoterics.
 */
void KobukiNode::advertiseTopics(ros::NodeHandle& nh)
{
  /*********************
  ** Turtlebot Required
  **********************/
  joint_state_publisher = nh.advertise <sensor_msgs::JointState>("joint_states",100);

  /*********************
  ** Kobuki Esoterics
  **********************/
<<<<<<< HEAD
  version_info_publisher = nh.advertise < kobuki_comms::VersionInfo > ("version_info", 100, true); // latched publisher
  button_event_publisher = nh.advertise < kobuki_comms::ButtonEvent > ("events/buttons", 100);
  bumper_event_publisher = nh.advertise < kobuki_comms::BumperEvent > ("events/bumpers", 100);
  wheel_drop_event_publisher = nh.advertise < kobuki_comms::WheelDropEvent > ("events/wheel_drops", 100);
  cliff_event_publisher = nh.advertise < kobuki_comms::CliffEvent > ("events/cliffs", 100);
=======
  version_info_publisher = nh.advertise < kobuki_comms::VersionInfo > ("version_info",  100, true); // latched publisher
  button_event_publisher = nh.advertise < kobuki_comms::ButtonEvent > ("events/button", 100);
  bumper_event_publisher = nh.advertise < kobuki_comms::BumperEvent > ("events/bumper", 100);
  cliff_event_publisher  = nh.advertise < kobuki_comms::CliffEvent >  ("events/cliff",  100);
  input_event_publisher  = nh.advertise < kobuki_comms::DigitalInputEvent > ("events/digital_input", 100);
  wheel_event_publisher  = nh.advertise < kobuki_comms::WheelDropEvent > ("events/wheel_drop", 100);
>>>>>>> refs/remotes/origin/fuerte
  sensor_state_publisher = nh.advertise < kobuki_comms::SensorState > ("sensors/core", 100);
  imu_data_publisher = nh.advertise < sensor_msgs::Imu > ("sensors/imu_data", 100);
  raw_data_command_publisher = nh.advertise< std_msgs::String > ("debug/raw_data_command", 100);
}

/**
 * Two groups of subscribers, one required by turtlebot, the other for
 * kobuki esoterics.
 */
void KobukiNode::subscribeTopics(ros::NodeHandle& nh)
{
  velocity_command_subscriber = nh.subscribe(std::string("cmd_vel"), 10, &KobukiNode::subscribeVelocityCommand, this);
  led1_command_subscriber =  nh.subscribe(std::string("commands/led1"), 10, &KobukiNode::subscribeLed1Command, this);
  led2_command_subscriber =  nh.subscribe(std::string("commands/led2"), 10, &KobukiNode::subscribeLed2Command, this);
  digital_output_command_subscriber =  nh.subscribe(std::string("commands/digital_output"), 10, &KobukiNode::subscribeDigitalOutputCommand, this);
  sound_command_subscriber =  nh.subscribe(std::string("commands/sound"), 10, &KobukiNode::subscribeSoundCommand, this);
  // A group enable/disable channel to listen to (these should get remapped to /enable in most cases).
  enable_subscriber = nh.subscribe("enable", 10, &KobukiNode::enable, this); // 10 is queue size
  disable_subscriber = nh.subscribe("disable", 10, &KobukiNode::disable, this);
  reset_odometry_subscriber = nh.subscribe("reset_odometry", 10, &KobukiNode::subscribeResetOdometry, this);
}


} // namespace kobuki
<|MERGE_RESOLUTION|>--- conflicted
+++ resolved
@@ -64,14 +64,9 @@
     slot_stream_data(&KobukiNode::processStreamData, *this),
     slot_button_event(&KobukiNode::publishButtonEvent, *this),
     slot_bumper_event(&KobukiNode::publishBumperEvent, *this),
-<<<<<<< HEAD
-    slot_wheel_drop_event(&KobukiNode::publishWheelDropEvent, *this),
-    slot_cliff_event(&KobukiNode::publishCliffEvent, *this),
-=======
     slot_cliff_event(&KobukiNode::publishCliffEvent, *this),
     slot_wheel_event(&KobukiNode::publishWheelEvent, *this),
     slot_input_event(&KobukiNode::publishInputEvent, *this),
->>>>>>> refs/remotes/origin/fuerte
     slot_debug(&KobukiNode::rosDebug, *this),
     slot_info(&KobukiNode::rosInfo, *this),
     slot_warn(&KobukiNode::rosWarn, *this),
@@ -122,14 +117,9 @@
   slot_version_info.connect(name + std::string("/version_info"));
   slot_button_event.connect(name + std::string("/button_event"));
   slot_bumper_event.connect(name + std::string("/bumper_event"));
-<<<<<<< HEAD
-  slot_wheel_drop_event.connect(name + std::string("/wheel_drop_event"));
-  slot_cliff_event.connect(name + std::string("/cliff_event"));
-=======
   slot_cliff_event.connect(name + std::string("/cliff_event"));
   slot_wheel_event.connect(name + std::string("/wheel_event"));
   slot_input_event.connect(name + std::string("/input_event"));
->>>>>>> refs/remotes/origin/fuerte
   slot_debug.connect(name + std::string("/ros_debug"));
   slot_info.connect(name + std::string("/ros_info"));
   slot_warn.connect(name + std::string("/ros_warn"));
@@ -278,20 +268,12 @@
   /*********************
   ** Kobuki Esoterics
   **********************/
-<<<<<<< HEAD
-  version_info_publisher = nh.advertise < kobuki_comms::VersionInfo > ("version_info", 100, true); // latched publisher
-  button_event_publisher = nh.advertise < kobuki_comms::ButtonEvent > ("events/buttons", 100);
-  bumper_event_publisher = nh.advertise < kobuki_comms::BumperEvent > ("events/bumpers", 100);
-  wheel_drop_event_publisher = nh.advertise < kobuki_comms::WheelDropEvent > ("events/wheel_drops", 100);
-  cliff_event_publisher = nh.advertise < kobuki_comms::CliffEvent > ("events/cliffs", 100);
-=======
   version_info_publisher = nh.advertise < kobuki_comms::VersionInfo > ("version_info",  100, true); // latched publisher
   button_event_publisher = nh.advertise < kobuki_comms::ButtonEvent > ("events/button", 100);
   bumper_event_publisher = nh.advertise < kobuki_comms::BumperEvent > ("events/bumper", 100);
   cliff_event_publisher  = nh.advertise < kobuki_comms::CliffEvent >  ("events/cliff",  100);
   input_event_publisher  = nh.advertise < kobuki_comms::DigitalInputEvent > ("events/digital_input", 100);
   wheel_event_publisher  = nh.advertise < kobuki_comms::WheelDropEvent > ("events/wheel_drop", 100);
->>>>>>> refs/remotes/origin/fuerte
   sensor_state_publisher = nh.advertise < kobuki_comms::SensorState > ("sensors/core", 100);
   imu_data_publisher = nh.advertise < sensor_msgs::Imu > ("sensors/imu_data", 100);
   raw_data_command_publisher = nh.advertise< std_msgs::String > ("debug/raw_data_command", 100);
