--- conflicted
+++ resolved
@@ -53,12 +53,9 @@
     , is_connected(false)
     , is_alive(false)
     , version_info_reminder(0)
-<<<<<<< HEAD
-    , velocity_commands_debug(4, 0)
-=======
     , controller_info_reminder(0)
     , heading_offset(0.0/0.0)
->>>>>>> 9e193478
+    , velocity_commands_debug(4, 0)
 {
 }
 
