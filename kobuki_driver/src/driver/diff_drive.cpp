--- conflicted
+++ resolved
@@ -123,7 +123,6 @@
   state_mutex.unlock();
 }
 
-<<<<<<< HEAD
 void DiffDrive::setVelocityCommands(const double &vx, const double &wz) {
   // vx: in m/s
   // wz: in rad/s
@@ -134,10 +133,7 @@
 void DiffDrive::velocityCommands(const double &vx, const double &wz) {
   // vx: in m/s
   // wz: in rad/s
-=======
-void DiffDrive::velocityCommands(const double &vx, const double &wz) { // vx: in [m/s], wz: in [rad/s]
   velocity_mutex.lock();
->>>>>>> 1a475ffa
   const double epsilon = 0.0001;
 
   // Special Case #1 : Straight Run
