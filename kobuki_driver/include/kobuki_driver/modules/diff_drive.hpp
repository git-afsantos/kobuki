/**
 * @file /kobuki_driver/include/kobuki_driver/modules/diff_drive.hpp
 *
 * @brief Simple module for the diff drive odometry.
 *
 * License: BSD
 *   https://raw.github.com/yujinrobot/kobuki/master/kobuki_driver/LICENSE
 **/
/*****************************************************************************
** Ifdefs
*****************************************************************************/

#ifndef KOBUKI_DIFF_DRIVE_HPP_
#define KOBUKI_DIFF_DRIVE_HPP_

/*****************************************************************************
** Includes
*****************************************************************************/

#include <vector>
#include <climits>
#include <stdint.h>
#include <ecl/mobile_robot.hpp>
#include <ecl/threads/mutex.hpp>
#include "../macros.hpp"

/*****************************************************************************
** Namespaces
*****************************************************************************/

namespace kobuki {

/*****************************************************************************
** Interfaces
*****************************************************************************/

class kobuki_PUBLIC DiffDrive {
public:
  DiffDrive();
  const ecl::DifferentialDrive::Kinematics& kinematics() { return diff_drive_kinematics; }
  void update(const uint16_t &time_stamp,
              const uint16_t &left_encoder,
              const uint16_t &right_encoder,
              ecl::Pose2D<double> &pose_update,
              ecl::linear_algebra::Vector3d &pose_update_rates);
  void reset();
  void getWheelJointStates(double &wheel_left_angle, double &wheel_left_angle_rate,
                           double &wheel_right_angle, double &wheel_right_angle_rate);
  void setVelocityCommands(const double &vx, const double &wz);
  void velocityCommands(const double &vx, const double &wz);
  void velocityCommands(const short &cmd_speed, const short &cmd_radius);
  void velocityCommands(const std::vector<double> &cmd) { velocityCommands(cmd[0], cmd[1]); }
  void velocityCommands(const std::vector<short>  &cmd) { velocityCommands(cmd[0], cmd[1]); }

  /*********************
  ** Command Accessors
  **********************/
  std::vector<short> velocityCommands(); // (speed, radius), in [mm/s] and [mm]
  std::vector<double> pointVelocity() const; // (vx, wz), in [m/s] and [rad/s]

  /*********************
  ** Property Accessors
  **********************/
  double wheel_bias() const { return bias; }

private:
  unsigned short last_timestamp;
  double last_velocity_left, last_velocity_right;
  double last_diff_time;

  unsigned short last_tick_left, last_tick_right;
  double last_rad_left, last_rad_right;

<<<<<<< HEAD
  std::vector<double> point_velocity; // (vx, wz), in [m/s] and [rad/s]
  short radius; // in [mm]
  short speed;  // in [mm/s]
=======
  //double v, w; // In [m/s] and [rad/s]
  std::vector<double> point_velocity; //(vx, wz), in [m/s] and [rad/s]
  double radius; // In [mm]
  double speed;  // In [mm/s]
>>>>>>> 9e193478
  double bias; //wheelbase, wheel_to_wheel, in [m]
  double wheel_radius; // in [m]
  int imu_heading_offset;
  const double tick_to_rad;

  ecl::DifferentialDrive::Kinematics diff_drive_kinematics;
  ecl::Mutex velocity_mutex, state_mutex;

  // Utility
  short bound(const double &value);
};

} // namespace kobuki

#endif /* KOBUKI_DIFF_DRIVE_HPP_ */<|MERGE_RESOLUTION|>--- conflicted
+++ resolved
@@ -71,16 +71,10 @@
   unsigned short last_tick_left, last_tick_right;
   double last_rad_left, last_rad_right;
 
-<<<<<<< HEAD
+  //double v, w; // in [m/s] and [rad/s]
   std::vector<double> point_velocity; // (vx, wz), in [m/s] and [rad/s]
-  short radius; // in [mm]
-  short speed;  // in [mm/s]
-=======
-  //double v, w; // In [m/s] and [rad/s]
-  std::vector<double> point_velocity; //(vx, wz), in [m/s] and [rad/s]
-  double radius; // In [mm]
-  double speed;  // In [mm/s]
->>>>>>> 9e193478
+  double radius; // in [mm]
+  double speed;  // in [mm/s]
   double bias; //wheelbase, wheel_to_wheel, in [m]
   double wheel_radius; // in [m]
   int imu_heading_offset;
